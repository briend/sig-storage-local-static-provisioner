apiVersion: v2
name: local-static-provisioner
description: Helm chart for the SIG Storage Local Volume Static Provisioner.
type: application
version: 1.0.0
appVersion: 2.5.0
keywords:
<<<<<<< HEAD
- storage
- local

# This is the chart version. This version number should be incremented each time you make changes
# to the chart and its templates, including the app version.
# Versions are expected to follow Semantic Versioning (https://semver.org/)
version: 2.6.0-alpha.2

# This is the version number of the application being deployed. This version number should be
# incremented each time you make changes to the application. Versions are not expected to
# follow Semantic Versioning. They should reflect the version the application is using.
appVersion: 2.4.0
=======
  - storage
  - local
  - volume
home: https://github.com/kubernetes-sigs/sig-storage-local-static-provisioner/
icon: https://avatars.githubusercontent.com/u/36015203?s=200&v=4
sources:
  - https://github.com/kubernetes-sigs/sig-storage-local-static-provisioner/
>>>>>>> 91a87d7f
<|MERGE_RESOLUTION|>--- conflicted
+++ resolved
@@ -5,25 +5,10 @@
 version: 1.0.0
 appVersion: 2.5.0
 keywords:
-<<<<<<< HEAD
-- storage
-- local
-
-# This is the chart version. This version number should be incremented each time you make changes
-# to the chart and its templates, including the app version.
-# Versions are expected to follow Semantic Versioning (https://semver.org/)
-version: 2.6.0-alpha.2
-
-# This is the version number of the application being deployed. This version number should be
-# incremented each time you make changes to the application. Versions are not expected to
-# follow Semantic Versioning. They should reflect the version the application is using.
-appVersion: 2.4.0
-=======
   - storage
   - local
   - volume
 home: https://github.com/kubernetes-sigs/sig-storage-local-static-provisioner/
 icon: https://avatars.githubusercontent.com/u/36015203?s=200&v=4
 sources:
-  - https://github.com/kubernetes-sigs/sig-storage-local-static-provisioner/
->>>>>>> 91a87d7f
+  - https://github.com/kubernetes-sigs/sig-storage-local-static-provisioner/