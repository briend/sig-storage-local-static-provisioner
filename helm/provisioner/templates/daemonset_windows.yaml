{{- if .Values.daemonset.supportWindowsOS }}
---
apiVersion: apps/v1
kind: DaemonSet
metadata:
  name: {{ include "provisioner.fullname" . }}-win
  namespace: {{ .Release.Namespace }}
  labels:
    helm.sh/chart: {{ template "provisioner.chart" . }}
    app.kubernetes.io/name: {{ template "provisioner.name" . }}
    app.kubernetes.io/managed-by: {{ .Release.Service }}
    app.kubernetes.io/instance: {{ .Release.Name }}
spec:
  selector:
    matchLabels:
      app.kubernetes.io/name: {{ template "provisioner.name" . }}
      app.kubernetes.io/instance: {{ .Release.Name }}
  template:
    metadata:
      labels:
        app.kubernetes.io/name: {{ template "provisioner.name" . }}
        app.kubernetes.io/instance: {{ .Release.Name }}
{{- if .Values.daemonset.podLabels }}
{{ .Values.daemonset.podLabels | toYaml | trim | indent 8 }}
{{- end }}
      annotations:
        checksum/config: {{ include (print $.Template.BasePath "/configmap.yaml") . | sha256sum }}
{{- if .Values.daemonset.podAnnotations }}
{{ .Values.daemonset.podAnnotations | toYaml | trim | indent 8 }}
{{- end }}
    spec:
      serviceAccountName: {{ template "provisioner.serviceAccountName" . }}
{{- if .Values.daemonset.priorityClassName }}
      priorityClassName: {{.Values.daemonset.priorityClassName}}
{{- end }}
      nodeSelector:
        kubernetes.io/os: windows
<<<<<<< HEAD
{{- if .Values.daemonset.nodeSelector }}
        {{ toYaml .Values.daemonset.nodeSelector | nindent 8 }}
=======
{{- if .Values.daemonset.nodeSelectorWindows }}
        {{ toYaml .Values.daemonset.nodeSelectorWindows | nindent 8 }}
>>>>>>> 91a87d7f
{{- end }}
      tolerations:
        # an empty key operator Exists matches all keys, values and effects
        # which meants that this will tolerate everything
        - operator: "Exists"
{{- if .Values.daemonset.tolerations }}
        {{ toYaml .Values.daemonset.tolerations | nindent 8 }}
{{- end }}
{{- if .Values.daemonset.affinity }}
      affinity:
        {{ toYaml .Values.daemonset.affinity | nindent 8 }}
{{- end }}
{{- with .Values.daemonset.initContainers }}
      initContainers:
        {{- toYaml . | nindent 8 }}
{{- end }}
      containers:
        - name: provisioner
          image: {{ .Values.daemonset.image }}
          {{- if .Values.daemonset.imagePullPolicy }}
          imagePullPolicy: {{ .Values.daemonset.imagePullPolicy }}
          {{- end }}
{{- if .Values.daemonset.resources }}
          resources:
            {{ toYaml .Values.daemonset.resources | nindent 12 }}
{{- end }}
          env:
          - name: MY_NODE_NAME
            valueFrom:
              fieldRef:
                fieldPath: spec.nodeName
          - name: MY_NAMESPACE
            valueFrom:
              fieldRef:
                fieldPath: metadata.namespace
          - name: JOB_CONTAINER_IMAGE
            value: {{ .Values.daemonset.image }}
          {{- if .Values.daemonset.kubeConfigEnv }}
          - name: KUBECONFIG
            value: {{.Values.daemonset.kubeConfigEnv}}
          {{- end }}
          ports:
          - name: metrics
            containerPort: 8080
          volumeMounts:
            - name: provisioner-config
              mountPath: /etc/provisioner/config
              readOnly: true
            {{- if .Values.common.mountDevVolume }}
            - name: provisioner-dev
              mountPath: /dev
            {{- end }}
            {{- range $classConfig := .Values.classes }}
            - name: {{ $classConfig.name }}
              mountPath: {{ $classConfig.mountDir | default $classConfig.hostDir }}
              mountPropagation: HostToContainer
            {{- end }}
            - name: csi-proxy-volume-v1
              mountPath: \\.\pipe\csi-proxy-volume-v1
            - name: csi-proxy-filesystem-v1
              mountPath: \\.\pipe\csi-proxy-filesystem-v1
            # these csi-proxy paths are still included for compatibility, they're used
            # only if the node has still the beta version of the CSI proxy
            - name: csi-proxy-volume-v1beta2
              mountPath: \\.\pipe\csi-proxy-volume-v1beta2
            - name: csi-proxy-filesystem-v1beta2
              mountPath: \\.\pipe\csi-proxy-filesystem-v1beta2
      volumes:
        - name: csi-proxy-volume-v1
          hostPath:
            path: \\.\pipe\csi-proxy-volume-v1
            type: ""
        - name: csi-proxy-filesystem-v1
          hostPath:
            path: \\.\pipe\csi-proxy-filesystem-v1
            type: ""
        # these csi-proxy paths are still included for compatibility, they're used
        # only if the node has still the beta version of the CSI proxy
        - name: csi-proxy-volume-v1beta2
          hostPath:
            path: \\.\pipe\csi-proxy-volume-v1beta2
            type: ""
        - name: csi-proxy-filesystem-v1beta2
          hostPath:
            path: \\.\pipe\csi-proxy-filesystem-v1beta2
            type: ""
        - name: provisioner-config
          configMap:
            name: {{ template "provisioner.fullname" . }}-config
        {{- if .Values.common.mountDevVolume }}
        - name: provisioner-dev
          hostPath:
            path: "C:\\dev"
            # If nothing exists at the given path, an empty directory will be
            # created there as needed with permission set to 0755,
            # having the same group and ownership with Kubelet.
            type: DirectoryOrCreate
        {{- end }}
        {{- range $classConfig := .Values.classes }}
        - name: {{ $classConfig.name }}
          hostPath:
            path: {{ $classConfig.hostDir }}
        {{- end }}
        {{- range $name, $path := .Values.daemonset.additionalHostPathVolumes }}
        - name: {{ quote $name }}
          hostPath:
            path: {{ quote $path }}
        {{- end }}
{{- end }}<|MERGE_RESOLUTION|>--- conflicted
+++ resolved
@@ -35,13 +35,8 @@
 {{- end }}
       nodeSelector:
         kubernetes.io/os: windows
-<<<<<<< HEAD
-{{- if .Values.daemonset.nodeSelector }}
-        {{ toYaml .Values.daemonset.nodeSelector | nindent 8 }}
-=======
 {{- if .Values.daemonset.nodeSelectorWindows }}
         {{ toYaml .Values.daemonset.nodeSelectorWindows | nindent 8 }}
->>>>>>> 91a87d7f
 {{- end }}
       tolerations:
         # an empty key operator Exists matches all keys, values and effects
